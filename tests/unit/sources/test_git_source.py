# -*- Mode:Python; indent-tabs-mode:nil; tab-width:4 -*-
#
# Copyright 2015-2021 Canonical Ltd.
#
# This program is free software: you can redistribute it and/or modify
# it under the terms of the GNU General Public License version 3 as
# published by the Free Software Foundation.
#
# This program is distributed in the hope that it will be useful,
# but WITHOUT ANY WARRANTY; without even the implied warranty of
# MERCHANTABILITY or FITNESS FOR A PARTICULAR PURPOSE.  See the
# GNU General Public License for more details.
#
# You should have received a copy of the GNU General Public License
# along with this program.  If not, see <http://www.gnu.org/licenses/>.

import os
import shutil
import subprocess
from pathlib import Path
from typing import List
from unittest import mock

import pytest

from craft_parts.sources import errors, sources
from craft_parts.sources.git_source import GitSource


def _call(cmd: List[str]) -> None:
    subprocess.check_call(cmd, stdout=subprocess.DEVNULL, stderr=subprocess.DEVNULL)


def _call_with_output(cmd: List[str]) -> str:
    return subprocess.check_output(cmd).decode("utf-8").strip()


def _fake_git_command_error(*args, **kwargs):
    raise subprocess.CalledProcessError(44, ["git"], output=b"git: some error")


@pytest.fixture
def mock_get_source_details(mocker) -> None:
    mocker.patch(
        "craft_parts.sources.git_source.GitSource._get_source_details", return_value=""
    )


@pytest.fixture
def fake_check_output(mocker):
    return mocker.patch("subprocess.check_output")


@pytest.fixture
def fake_run(mocker):
    return mocker.patch("craft_parts.sources.base.SourceHandler._run")


# pylint: disable=missing-class-docstring
# pylint: disable=redefined-outer-name
# pylint: disable=too-many-public-methods

# LP: #1733584
@pytest.mark.usefixtures("mock_get_source_details")
class TestGitSource:
    def test_pull(self, fake_run, new_dir):
        git = GitSource("git://my-source", Path("source_dir"), cache_dir=new_dir)
        git.pull()

        fake_run.assert_called_once_with(
            ["git", "clone", "--recursive", "git://my-source", Path("source_dir")]
        )

    def test_pull_with_depth(self, fake_run, new_dir):
        git = GitSource(
            "git://my-source", Path("source_dir"), cache_dir=new_dir, source_depth=2
        )

        git.pull()

        fake_run.assert_called_once_with(
            [
                "git",
                "clone",
                "--recursive",
                "--depth",
                "2",
                "git://my-source",
                Path("source_dir"),
            ]
        )

    def test_pull_branch(self, fake_run, new_dir):
        git = GitSource(
            "git://my-source",
            Path("source_dir"),
            cache_dir=new_dir,
            source_branch="my-branch",
        )
        git.pull()

        fake_run.assert_called_once_with(
            [
                "git",
                "clone",
                "--recursive",
                "--branch",
                "my-branch",
                "git://my-source",
                Path("source_dir"),
            ]
        )

    def test_pull_tag(self, fake_run, new_dir):
        git = GitSource(
            "git://my-source", Path("source_dir"), cache_dir=new_dir, source_tag="tag"
        )
        git.pull()

        fake_run.assert_called_once_with(
            [
                "git",
                "clone",
                "--recursive",
                "--branch",
                "tag",
                "git://my-source",
                Path("source_dir"),
            ]
        )

    def test_pull_commit(self, fake_run, new_dir):
        git = GitSource(
            "git://my-source",
            Path("source_dir"),
            cache_dir=new_dir,
            source_commit="2514f9533ec9b45d07883e10a561b248497a8e3c",
        )
        git.pull()

        fake_run.assert_has_calls(
            [
                mock.call(
                    [
                        "git",
                        "clone",
                        "--recursive",
                        "git://my-source",
                        Path("source_dir"),
                    ]
                ),
                mock.call(
                    [
                        "git",
                        "-C",
                        Path("source_dir"),
                        "fetch",
                        "origin",
                        "2514f9533ec9b45d07883e10a561b248497a8e3c",
                    ]
                ),
                mock.call(
                    [
                        "git",
                        "-C",
                        Path("source_dir"),
                        "checkout",
                        "2514f9533ec9b45d07883e10a561b248497a8e3c",
                    ]
                ),
            ]
        )

    def test_pull_existing(self, mocker, fake_run, new_dir):
        Path("source_dir/.git").mkdir(parents=True)

        git = GitSource("git://my-source", Path("source_dir"), cache_dir=new_dir)
        git.pull()

        fake_run.assert_has_calls(
            [
                mock.call(
                    [
                        "git",
                        "-C",
                        Path("source_dir"),
                        "fetch",
                        "--prune",
                        "--recurse-submodules=yes",
                    ]
                ),
                mock.call(
                    [
                        "git",
                        "-C",
                        Path("source_dir"),
                        "reset",
                        "--hard",
                        "origin/master",
                    ]
                ),
                mock.call(
                    [
                        "git",
                        "-C",
                        Path("source_dir"),
                        "submodule",
                        "update",
                        "--recursive",
                        "--force",
                    ]
                ),
            ]
        )

    def test_pull_existing_with_tag(self, mocker, fake_run, new_dir):
        Path("source_dir/.git").mkdir(parents=True)

        git = GitSource(
            "git://my-source", Path("source_dir"), cache_dir=new_dir, source_tag="tag"
        )
        git.pull()

        fake_run.assert_has_calls(
            [
                mock.call(
                    [
                        "git",
                        "-C",
                        Path("source_dir"),
                        "fetch",
                        "--prune",
                        "--recurse-submodules=yes",
                    ]
                ),
                mock.call(
                    [
                        "git",
                        "-C",
                        Path("source_dir"),
                        "reset",
                        "--hard",
                        "refs/tags/tag",
                    ]
                ),
                mock.call(
                    [
                        "git",
                        "-C",
                        Path("source_dir"),
                        "submodule",
                        "update",
                        "--recursive",
                        "--force",
                    ]
                ),
            ]
        )

    def test_pull_existing_with_commit(self, mocker, fake_run, new_dir):
        Path("source_dir/.git").mkdir(parents=True)

        git = GitSource(
            "git://my-source",
            Path("source_dir"),
            cache_dir=new_dir,
            source_commit="2514f9533ec9b45d07883e10a561b248497a8e3c",
        )
        git.pull()

        fake_run.assert_has_calls(
            [
                mock.call(
                    [
                        "git",
                        "-C",
                        Path("source_dir"),
                        "fetch",
                        "--prune",
                        "--recurse-submodules=yes",
                    ]
                ),
                mock.call(
                    [
                        "git",
                        "-C",
                        Path("source_dir"),
                        "reset",
                        "--hard",
                        "2514f9533ec9b45d07883e10a561b248497a8e3c",
                    ]
                ),
                mock.call(
                    [
                        "git",
                        "-C",
                        Path("source_dir"),
                        "submodule",
                        "update",
                        "--recursive",
                        "--force",
                    ]
                ),
            ]
        )

    def test_pull_existing_with_branch(self, mocker, fake_run, new_dir):
        Path("source_dir/.git").mkdir(parents=True)

        git = GitSource(
            "git://my-source",
            Path("source_dir"),
            cache_dir=new_dir,
            source_branch="my-branch",
        )
        git.pull()

        fake_run.assert_has_calls(
            [
                mock.call(
                    [
                        "git",
                        "-C",
                        Path("source_dir"),
                        "fetch",
                        "--prune",
                        "--recurse-submodules=yes",
                    ]
                ),
                mock.call(
                    [
                        "git",
                        "-C",
                        Path("source_dir"),
                        "reset",
                        "--hard",
                        "refs/heads/my-branch",
                    ]
                ),
                mock.call(
                    [
                        "git",
                        "-C",
                        Path("source_dir"),
                        "submodule",
                        "update",
                        "--recursive",
                        "--force",
                    ]
                ),
            ]
        )

    def test_init_with_source_branch_and_tag_raises_exception(self, new_dir):
        with pytest.raises(errors.IncompatibleSourceOptions) as raised:
            GitSource(
                "git://mysource",
                Path("source_dir"),
                cache_dir=new_dir,
                source_tag="tag",
                source_branch="branch",
            )
        assert raised.value.source_type == "git"
        assert raised.value.options == ["source-tag", "source-branch"]

    def test_init_with_source_branch_and_commit_raises_exception(self, new_dir):
        with pytest.raises(errors.IncompatibleSourceOptions) as raised:
            GitSource(
                "git://mysource",
                Path("source_dir"),
                cache_dir=new_dir,
                source_commit="2514f9533ec9b45d07883e10a561b248497a8e3c",
                source_branch="branch",
            )
        assert raised.value.source_type == "git"
        assert raised.value.options == ["source-branch", "source-commit"]

    def test_init_with_source_tag_and_commit_raises_exception(self, new_dir):
        with pytest.raises(errors.IncompatibleSourceOptions) as raised:
            GitSource(
                "git://mysource",
                Path("source_dir"),
                cache_dir=new_dir,
                source_commit="2514f9533ec9b45d07883e10a561b248497a8e3c",
                source_tag="tag",
            )
        assert raised.value.source_type == "git"
        assert raised.value.options == ["source-tag", "source-commit"]

    def test_source_checksum_raises_exception(self, new_dir):
        with pytest.raises(errors.InvalidSourceOption) as raised:
            GitSource(
                "git://mysource",
                Path("source_dir"),
                cache_dir=new_dir,
                source_checksum="md5/d9210476aac5f367b14e513bdefdee08",
            )
        assert raised.value.source_type == "git"
        assert raised.value.option == "source-checksum"

    def test_has_source_handler_entry(self):
        assert sources._source_handler["git"] is GitSource

    def test_pull_failure(self, mocker, new_dir):
        mock_process_run = mocker.patch("craft_parts.utils.os_utils.process_run")
        mock_process_run.side_effect = subprocess.CalledProcessError(1, [])

        git = GitSource("git://my-source", Path("source_dir"), cache_dir=new_dir)
        with pytest.raises(errors.PullError) as raised:
            git.pull()
        assert raised.value.command == [
            "git",
            "clone",
            "--recursive",
            "git://my-source",
            Path("source_dir"),
        ]
        assert raised.value.exit_code == 1


@pytest.mark.usefixtures("new_dir")
class GitBaseTestCase:
    def rm_dir(self, dir_name):
        if os.path.exists(dir_name):
            shutil.rmtree(dir_name)

    def clean_dir(self, dir_name):
        self.rm_dir(dir_name)
        os.mkdir(dir_name)

    def clone_repo(self, repo, tree):
        self.clean_dir(tree)
        _call(["git", "clone", repo, tree])
        os.chdir(tree)
        _call(["git", "config", "--local", "user.name", '"Example Dev"'])
        _call(["git", "config", "--local", "user.email", "dev@example.com"])

    def add_file(self, filename, body, message):
        with open(filename, "w") as fp:
            fp.write(body)

        _call(["git", "add", filename])
        _call(["git", "commit", "-am", message])

    def check_file_contents(self, path, expected):
        body = None
        with open(path) as fp:
            body = fp.read()
        assert body == expected


class TestGitConflicts(GitBaseTestCase):
    """Test that git pull errors don't kill the parser"""

    def test_git_conflicts(self, new_dir):
        repo = os.path.abspath("conflict-test.git")
<<<<<<< HEAD
        working_tree = Path("git-conflict-test").absolute()
        conflicting_tree = "{}-conflict".format(working_tree)
=======
        working_tree = os.path.abspath("git-conflict-test")
        conflicting_tree = f"{working_tree}-conflict"
>>>>>>> ae183854
        git = GitSource(repo, working_tree, cache_dir=new_dir)

        self.clean_dir(repo)
        self.clean_dir(working_tree)
        self.clean_dir(conflicting_tree)

        os.chdir(repo)
        _call(["git", "init", "--bare"])

        self.clone_repo(repo, working_tree)

        # check out the original repo
        self.clone_repo(repo, conflicting_tree)

        # add a file to the repo
        os.chdir(working_tree)
        self.add_file("fake", "fake 1", "fake 1")
        _call(["git", "push", repo])

        git.pull()

        os.chdir(conflicting_tree)
        self.add_file("fake", "fake 2", "fake 2")
        _call(["git", "push", "-f", repo])

        os.chdir(working_tree)
        git.pull()

        body = None
        with open(os.path.join(working_tree, "fake")) as fp:
            body = fp.read()

        assert body == "fake 2"

    def test_git_submodules(self, new_dir):
        """Test that updates to submodules are pulled"""
        repo = os.path.abspath("submodules.git")
        sub_repo = os.path.abspath("subrepo")
<<<<<<< HEAD
        working_tree = Path("git-submodules").absolute()
        working_tree_two = "{}-two".format(working_tree)
=======
        working_tree = os.path.abspath("git-submodules")
        working_tree_two = "{working_tree}-two"
>>>>>>> ae183854
        sub_working_tree = os.path.abspath("git-submodules-sub")
        git = GitSource(repo, working_tree, cache_dir=new_dir)

        self.clean_dir(repo)
        self.clean_dir(sub_repo)
        self.clean_dir(working_tree)
        self.clean_dir(working_tree_two)
        self.clean_dir(sub_working_tree)

        os.chdir(sub_repo)
        _call(["git", "init", "--bare"])

        self.clone_repo(sub_repo, sub_working_tree)
        self.add_file("sub-file", "sub-file", "sub-file")
        _call(["git", "push", sub_repo])

        os.chdir(repo)
        _call(["git", "init", "--bare"])

        self.clone_repo(repo, working_tree)
        _call(["git", "submodule", "add", sub_repo])
        _call(["git", "commit", "-am", "added submodule"])
        _call(["git", "push", repo])

        git.pull()

        self.check_file_contents(
            os.path.join(working_tree, "subrepo", "sub-file"), "sub-file"
        )

        # add a file to the repo
        os.chdir(sub_working_tree)
        self.add_file("fake", "fake 1", "fake 1")
        _call(["git", "push", sub_repo])

        os.chdir(working_tree)
        git.pull()

        # this shouldn't cause any change
        self.check_file_contents(
            os.path.join(working_tree, "subrepo", "sub-file"), "sub-file"
        )
        assert os.path.exists(os.path.join(working_tree, "subrepo", "fake")) is False

        # update the submodule
        self.clone_repo(repo, working_tree_two)
        _call(["git", "submodule", "update", "--init", "--recursive", "--remote"])
        _call(["git", "add", "subrepo"])
        _call(["git", "commit", "-am", "updated submodule"])
        _call(["git", "push"])

        os.chdir(working_tree)
        git.pull()

        # new file should be there now
        self.check_file_contents(
            os.path.join(working_tree, "subrepo", "sub-file"), "sub-file"
        )
        self.check_file_contents(
            os.path.join(working_tree, "subrepo", "fake"), "fake 1"
        )


# pylint: disable=attribute-defined-outside-init


class TestGitDetails(GitBaseTestCase):
    @pytest.fixture(autouse=True)
    def setup_method_fixture(self, new_dir):  # pylint: disable=unused-argument
        def _add_and_commit_file(filename, content=None, message=None):
            if not content:
                content = filename

            if not message:
                message = filename

            with open(filename, "w") as fp:
                fp.write(content)

            _call(["git", "add", filename])
            _call(["git", "commit", "-am", message])

        self.working_tree = "git-test"
        self.source_dir = Path("git-checkout")
        self.clean_dir(self.working_tree)

        os.chdir(self.working_tree)
        _call(["git", "init"])
        _call(["git", "config", "user.name", '"Example Dev"'])
        _call(["git", "config", "user.email", "dev@example.com"])
        _add_and_commit_file("testing")
        self.expected_commit = _call_with_output(["git", "rev-parse", "HEAD"])

        _add_and_commit_file("testing-2")
        _call(["git", "tag", "test-tag"])
        self.expected_tag = "test-tag"

        _add_and_commit_file("testing-3")
        self.expected_branch = "test-branch"
        _call(["git", "branch", self.expected_branch])

        os.chdir("..")

        self.git = GitSource(
            self.working_tree,
            self.source_dir,
            cache_dir=new_dir,
            source_commit=self.expected_commit,
        )
        self.git.pull()

        self.source_details = self.git._get_source_details()

    def test_git_details_commit(self):
        assert self.source_details["source-commit"] == self.expected_commit

    def test_git_details_branch(self, new_dir):
        shutil.rmtree(self.source_dir)
        self.git = GitSource(
            self.working_tree,
            self.source_dir,
            cache_dir=new_dir,
            source_branch=self.expected_branch,
        )
        self.git.pull()

        self.source_details = self.git._get_source_details()
        assert self.source_details["source-branch"] == self.expected_branch

    def test_git_details_tag(self, new_dir):
        self.git = GitSource(
            self.working_tree,
            self.source_dir,
            cache_dir=new_dir,
            source_tag="test-tag",
        )
        self.git.pull()

        self.source_details = self.git._get_source_details()
        assert self.source_details["source-tag"] == self.expected_tag


# pylint: enable=attribute-defined-outside-init


class TestGitGenerateVersion:
    @pytest.mark.parametrize(
        "return_value,expected",
        [
            ("2.28", "2.28"),  # only_tag
            ("2.28-28-gabcdef1", "2.28+git28.abcdef1"),  # tag+commits
            ("2.28-29-gabcdef1-dirty", "2.28+git29.abcdef1-dirty"),  # tag+dirty
        ],
    )
    def test_version(self, mocker, return_value, expected):
        mocker.patch("subprocess.check_output", return_value=return_value.encode())
        assert GitSource.generate_version() == expected


class TestGitGenerateVersionNoTag:
    def test_version(self, mocker, fake_check_output):
        popen_mock = mocker.patch("subprocess.Popen")

        fake_check_output.side_effect = subprocess.CalledProcessError(1, [])
        proc_mock = mock.Mock()
        proc_mock.returncode = 0
        proc_mock.communicate.return_value = (b"abcdef1", b"")
        popen_mock.return_value = proc_mock

        expected = "0+git.abcdef1"
        assert GitSource.generate_version() == expected


class TestGitGenerateVersionNoGit:
    def test_version(self, mocker, fake_check_output):
        popen_mock = mocker.patch("subprocess.Popen")

        fake_check_output.side_effect = subprocess.CalledProcessError(1, [])
        proc_mock = mock.Mock()
        proc_mock.returncode = 2
        proc_mock.communicate.return_value = (b"", b"No .git")
        popen_mock.return_value = proc_mock

        with pytest.raises(errors.VCSError):
            GitSource.generate_version()<|MERGE_RESOLUTION|>--- conflicted
+++ resolved
@@ -454,13 +454,8 @@
 
     def test_git_conflicts(self, new_dir):
         repo = os.path.abspath("conflict-test.git")
-<<<<<<< HEAD
         working_tree = Path("git-conflict-test").absolute()
-        conflicting_tree = "{}-conflict".format(working_tree)
-=======
-        working_tree = os.path.abspath("git-conflict-test")
         conflicting_tree = f"{working_tree}-conflict"
->>>>>>> ae183854
         git = GitSource(repo, working_tree, cache_dir=new_dir)
 
         self.clean_dir(repo)
@@ -499,13 +494,8 @@
         """Test that updates to submodules are pulled"""
         repo = os.path.abspath("submodules.git")
         sub_repo = os.path.abspath("subrepo")
-<<<<<<< HEAD
         working_tree = Path("git-submodules").absolute()
-        working_tree_two = "{}-two".format(working_tree)
-=======
-        working_tree = os.path.abspath("git-submodules")
         working_tree_two = "{working_tree}-two"
->>>>>>> ae183854
         sub_working_tree = os.path.abspath("git-submodules-sub")
         git = GitSource(repo, working_tree, cache_dir=new_dir)
 
