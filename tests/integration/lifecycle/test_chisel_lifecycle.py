--- conflicted
+++ resolved
@@ -28,11 +28,7 @@
 IS_CI: bool = os.getenv("CI") == "true"
 
 # These are the Ubuntu versions that Chisel currently supports.
-<<<<<<< HEAD
-SUPPORTED_UBUNTU_VERSIONS = {"20.04", "22.04", "22.10"}
-=======
 SUPPORTED_UBUNTU_VERSIONS = {"20.04", "22.04", "22.10", "24.04"}
->>>>>>> 9bd58028
 
 
 def _current_release_supported() -> bool:
