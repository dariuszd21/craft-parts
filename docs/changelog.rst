--- conflicted
+++ resolved
@@ -2,7 +2,6 @@
 Changelog
 *********
 
-<<<<<<< HEAD
 1.23.0 (2023-07-06)
 -------------------
 
@@ -20,19 +19,10 @@
 - Documentation updates
 
 1.21.1 (2023-06-09)
-=======
-1.19.7 (2023-08-09)
--------------------
-
-- Only load project variables in adopting part 
-
-1.19.6 (2023-06-09)
->>>>>>> c70cc912
 -------------------
 
 - Revert subdir changes in pull and build steps
 
-<<<<<<< HEAD
 1.21.0 (2023-05-20)
 -------------------
 
@@ -49,8 +39,16 @@
 - Tox and packaging updates
 - Documentation updates
 
-=======
->>>>>>> c70cc912
+1.19.7 (2023-08-09)
+-------------------
+
+- Only load project variables in adopting part 
+
+1.19.6 (2023-06-09)
+-------------------
+
+- Revert subdir changes in pull and build steps
+
 1.19.5 (2023-05-23)
 -------------------
 
