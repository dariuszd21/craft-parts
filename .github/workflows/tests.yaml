--- conflicted
+++ resolved
@@ -141,11 +141,7 @@
           # the test files in /tmp/pytest-*
           sudo snap install --classic --channel=latest/stable go
           git clone https://github.com/canonical/chisel.git chisel-tmp
-<<<<<<< HEAD
-          cd chisel-tmp && git checkout v0.8.1
-=======
           cd chisel-tmp && git checkout v0.9.0
->>>>>>> f40af478
           go mod download
           sudo go build -o /usr/bin ./...
           chisel --help
